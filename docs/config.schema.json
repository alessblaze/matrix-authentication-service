--- conflicted
+++ resolved
@@ -1640,24 +1640,21 @@
           "pattern": "[0-9a-fA-F]{64}"
         },
         "keys": {
-<<<<<<< HEAD
           "description": "List of private keys to use for signing and encrypting payloads.",
-          "type": "array",
+          "type": [
+            "array",
+            "null"
+          ],
           "items": {
             "$ref": "#/definitions/KeyConfig"
           }
         },
         "keys_dir": {
           "description": "Directory of private keys to use for signing and encrypting payloads.",
-          "type": "string"
-=======
-          "description": "List of private keys to use for signing and encrypting payloads",
-          "type": "array",
-          "items": {
-            "$ref": "#/definitions/KeyConfig"
-          },
-          "default": []
->>>>>>> 4bdf3471
+          "type": [
+            "string",
+            "null"
+          ]
         }
       }
     },

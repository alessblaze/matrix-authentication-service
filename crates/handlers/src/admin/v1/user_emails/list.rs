--- conflicted
+++ resolved
@@ -360,8 +360,7 @@
             "last": "/api/admin/v1/user-emails?filter[email]=alice@example.com&page[last]=10"
           }
         }
-<<<<<<< HEAD
-        "###);
+        "#);
 
         // Test count=false
         let request = Request::get("/api/admin/v1/user-emails?count=false")
@@ -370,7 +369,7 @@
         let response = state.request(request).await;
         response.assert_status(StatusCode::OK);
         let body: serde_json::Value = response.json();
-        insta::assert_json_snapshot!(body, @r###"
+        insta::assert_json_snapshot!(body, @r#"
         {
           "data": [
             {
@@ -383,6 +382,11 @@
               },
               "links": {
                 "self": "/api/admin/v1/user-emails/01FSHN9AG09NMZYX8MFYH578R9"
+              },
+              "meta": {
+                "page": {
+                  "cursor": "01FSHN9AG09NMZYX8MFYH578R9"
+                }
               }
             },
             {
@@ -395,6 +399,11 @@
               },
               "links": {
                 "self": "/api/admin/v1/user-emails/01FSHN9AG0KEPHYQQXW9XPTX6Z"
+              },
+              "meta": {
+                "page": {
+                  "cursor": "01FSHN9AG0KEPHYQQXW9XPTX6Z"
+                }
               }
             }
           ],
@@ -404,7 +413,7 @@
             "last": "/api/admin/v1/user-emails?count=false&page[last]=10"
           }
         }
-        "###);
+        "#);
 
         // Test count=only
         let request = Request::get("/api/admin/v1/user-emails?count=only")
@@ -447,6 +456,11 @@
               },
               "links": {
                 "self": "/api/admin/v1/user-emails/01FSHN9AG09NMZYX8MFYH578R9"
+              },
+              "meta": {
+                "page": {
+                  "cursor": "01FSHN9AG09NMZYX8MFYH578R9"
+                }
               }
             }
           ],
@@ -477,8 +491,6 @@
             "self": "/api/admin/v1/user-emails?filter[user]=01FSHN9AG0MZAA6S4AF7CTV32E&count=only"
           }
         }
-=======
->>>>>>> 4cccc06a
         "#);
     }
 }
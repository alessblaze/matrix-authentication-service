[package]
name = "mas-matrix-synapse"
version = "0.1.0"
authors = ["Quentin Gliech <quenting@element.io>"]
edition = "2021"
license = "Apache-2.0"

[dependencies]
anyhow = "1.0.72"
async-trait = "0.1.72"
http = "0.2.9"
<<<<<<< HEAD
serde = { version = "1.0.177", features = ["derive"] }
=======
url = "2.4.0"
serde = { version = "1.0.180", features = ["derive"] }
>>>>>>> 7e8ba3f1
tower = { version = "0.4.13", features = ["util"] }
tracing = "0.1.37"
url = "2.4.0"

mas-axum-utils = { path = "../axum-utils" }
mas-http = { path = "../http" }
mas-matrix = { path = "../matrix" }<|MERGE_RESOLUTION|>--- conflicted
+++ resolved
@@ -9,12 +9,7 @@
 anyhow = "1.0.72"
 async-trait = "0.1.72"
 http = "0.2.9"
-<<<<<<< HEAD
-serde = { version = "1.0.177", features = ["derive"] }
-=======
-url = "2.4.0"
 serde = { version = "1.0.180", features = ["derive"] }
->>>>>>> 7e8ba3f1
 tower = { version = "0.4.13", features = ["util"] }
 tracing = "0.1.37"
 url = "2.4.0"

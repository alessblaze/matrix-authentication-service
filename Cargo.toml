[workspace]
default-members = ["crates/cli"]
members = ["crates/*"]
resolver = "2"

# Updated in the CI with a `sed` command
package.version = "0.13.0"
package.license = "AGPL-3.0-only"
package.authors = ["Element Backend Team"]
package.edition = "2021"
package.homepage = "https://element-hq.github.io/matrix-authentication-service/"
package.repository = "https://github.com/element-hq/matrix-authentication-service/"

[workspace.lints.rust]
unsafe_code = "forbid"

[workspace.lints.clippy]
# We use groups as good defaults, but with a lower priority so that we can override them
all = { level = "deny", priority = -1 }
pedantic = { level = "warn", priority = -1 }

str_to_string = "deny"

[workspace.lints.rustdoc]
broken_intra_doc_links = "deny"

[workspace.dependencies]

# Workspace crates
<<<<<<< HEAD
mas-axum-utils = { path = "./crates/axum-utils/", version = "=0.13.0" }
mas-cli = { path = "./crates/cli/", version = "=0.13.0" }
mas-config = { path = "./crates/config/", version = "=0.13.0" }
mas-data-model = { path = "./crates/data-model/", version = "=0.13.0" }
mas-email = { path = "./crates/email/", version = "=0.13.0" }
mas-graphql = { path = "./crates/graphql/", version = "=0.13.0" }
mas-handlers = { path = "./crates/handlers/", version = "=0.13.0" }
mas-http = { path = "./crates/http/", version = "=0.13.0" }
mas-i18n = { path = "./crates/i18n/", version = "=0.13.0" }
mas-i18n-scan = { path = "./crates/i18n-scan/", version = "=0.13.0" }
mas-iana = { path = "./crates/iana/", version = "=0.13.0" }
mas-iana-codegen = { path = "./crates/iana-codegen/", version = "=0.13.0" }
mas-jose = { path = "./crates/jose/", version = "=0.13.0" }
mas-keystore = { path = "./crates/keystore/", version = "=0.13.0" }
mas-listener = { path = "./crates/listener/", version = "=0.13.0" }
mas-matrix = { path = "./crates/matrix/", version = "=0.13.0" }
mas-matrix-synapse = { path = "./crates/matrix-synapse/", version = "=0.13.0" }
mas-oidc-client = { path = "./crates/oidc-client/", version = "=0.13.0" }
mas-policy = { path = "./crates/policy/", version = "=0.13.0" }
mas-router = { path = "./crates/router/", version = "=0.13.0" }
mas-spa = { path = "./crates/spa/", version = "=0.13.0" }
mas-storage = { path = "./crates/storage/", version = "=0.13.0" }
mas-storage-pg = { path = "./crates/storage-pg/", version = "=0.13.0" }
mas-tasks = { path = "./crates/tasks/", version = "=0.13.0" }
mas-templates = { path = "./crates/templates/", version = "=0.13.0" }
mas-tower = { path = "./crates/tower/", version = "=0.13.0" }
oauth2-types = { path = "./crates/oauth2-types/", version = "=0.13.0" }
=======
mas-axum-utils = { path = "./crates/axum-utils/", version = "=0.13.0-rc.1" }
mas-cli = { path = "./crates/cli/", version = "=0.13.0-rc.1" }
mas-config = { path = "./crates/config/", version = "=0.13.0-rc.1" }
mas-data-model = { path = "./crates/data-model/", version = "=0.13.0-rc.1" }
mas-email = { path = "./crates/email/", version = "=0.13.0-rc.1" }
mas-graphql = { path = "./crates/graphql/", version = "=0.13.0-rc.1" }
mas-handlers = { path = "./crates/handlers/", version = "=0.13.0-rc.1" }
mas-http = { path = "./crates/http/", version = "=0.13.0-rc.1" }
mas-i18n = { path = "./crates/i18n/", version = "=0.13.0-rc.1" }
mas-i18n-scan = { path = "./crates/i18n-scan/", version = "=0.13.0-rc.1" }
mas-iana = { path = "./crates/iana/", version = "=0.13.0-rc.1" }
mas-iana-codegen = { path = "./crates/iana-codegen/", version = "=0.13.0-rc.1" }
mas-jose = { path = "./crates/jose/", version = "=0.13.0-rc.1" }
mas-keystore = { path = "./crates/keystore/", version = "=0.13.0-rc.1" }
mas-listener = { path = "./crates/listener/", version = "=0.13.0-rc.1" }
mas-matrix = { path = "./crates/matrix/", version = "=0.13.0-rc.1" }
mas-matrix-synapse = { path = "./crates/matrix-synapse/", version = "=0.13.0-rc.1" }
mas-oidc-client = { path = "./crates/oidc-client/", version = "=0.13.0-rc.1" }
mas-policy = { path = "./crates/policy/", version = "=0.13.0-rc.1" }
mas-router = { path = "./crates/router/", version = "=0.13.0-rc.1" }
mas-spa = { path = "./crates/spa/", version = "=0.13.0-rc.1" }
mas-storage = { path = "./crates/storage/", version = "=0.13.0-rc.1" }
mas-storage-pg = { path = "./crates/storage-pg/", version = "=0.13.0-rc.1" }
mas-tasks = { path = "./crates/tasks/", version = "=0.13.0-rc.1" }
mas-templates = { path = "./crates/templates/", version = "=0.13.0-rc.1" }
mas-tower = { path = "./crates/tower/", version = "=0.13.0-rc.1" }
oauth2-types = { path = "./crates/oauth2-types/", version = "=0.13.0-rc.1" }
syn2mas = { path = "./crates/syn2mas", version = "=0.13.0-rc.1" }
>>>>>>> 08fc64ea

# OpenAPI schema generation and validation
[workspace.dependencies.aide]
version = "0.14.0"
features = ["axum", "axum-extra", "axum-json", "axum-query", "macros"]

# GraphQL server
[workspace.dependencies.async-graphql]
version = "7.0.14"
features = ["chrono", "url", "tracing"]

[workspace.dependencies.async-stream]
version = "0.3.6"

# Utility to write and implement async traits
[workspace.dependencies.async-trait]
version = "0.1.85"

# High-level error handling
[workspace.dependencies.anyhow]
version = "1.0.95"

# HTTP router
[workspace.dependencies.axum]
version = "0.8.1"

# Extra utilities for Axum
[workspace.dependencies.axum-extra]
version = "0.10.0"
features = ["cookie-private", "cookie-key-expansion", "typed-header"]

# Constant-time base64
[workspace.dependencies.base64ct]
version = "1.6.0"

# Bytes
[workspace.dependencies.bytes]
version = "1.9.0"

# UTF-8 paths
[workspace.dependencies.camino]
version = "1.1.9"

# Memory optimisation for short strings
[workspace.dependencies.compact_str]
version = "0.8.1"

# Time utilities
[workspace.dependencies.chrono]
version = "0.4.39"
default-features = false
features = ["serde", "clock"]

# CLI argument parsing
[workspace.dependencies.clap]
version = "4.5.27"
features = ["derive"]

# Cron expressions
[workspace.dependencies.cron]
version = "0.13.0"

# Elliptic curve cryptography
[workspace.dependencies.elliptic-curve]
version = "0.13.8"
features = ["std", "pem", "sec1"]

# Configuration loading
[workspace.dependencies.figment]
version = "0.10.19"
features = ["env", "yaml", "test"]

# Utilities for dealing with futures
[workspace.dependencies.futures-util]
version = "0.3.31"

# Rate-limiting
[workspace.dependencies.governor]
version = "0.7.0"

# HTTP headers
[workspace.dependencies.headers]
version = "0.4.0"

# HTTP request/response
[workspace.dependencies.http]
version = "1.2.0"

# HTTP body trait
[workspace.dependencies.http-body]
version = "1.0.1"

# http-body utilities
[workspace.dependencies.http-body-util]
version = "0.1.2"

# HTTP client and server
[workspace.dependencies.hyper]
version = "1.6.0"
features = ["client", "http1", "http2"]

# Additional Hyper utilties
[workspace.dependencies.hyper-util]
version = "0.1.10"
features = [
    "client",
    "server",
    "server-auto",
    "service",
    "http1",
    "http2",
    "tokio",
]

# Hyper Rustls support
[workspace.dependencies.hyper-rustls]
version = "0.27.5"
features = ["http1", "http2"]
default-features = false

# Snapshot testing
[workspace.dependencies.insta]
version = "1.42.1"
features = ["yaml", "json"]

# Email sending
[workspace.dependencies.lettre]
version = "0.11.11"
default-features = false
features = [
    "tokio1-rustls-tls",
    "hostname",
    "builder",
    "tracing",
    "pool",
    "smtp-transport",
    "sendmail-transport",
]

# Templates
[workspace.dependencies.minijinja]
version = "2.7.0"
features = ["loader", "json", "speedups", "unstable_machinery"]

# Additional filters for minijinja
[workspace.dependencies.minijinja-contrib]
version = "2.7.0"
features = ["pycompat"]

# Utilities to deal with non-zero values
[workspace.dependencies.nonzero_ext]
version = "0.3.0"

# K256 elliptic curve
[workspace.dependencies.k256]
version = "0.13.4"
features = ["std"]

# P256 elliptic curve
[workspace.dependencies.p256]
version = "0.13.2"
features = ["std"]

# P384 elliptic curve
[workspace.dependencies.p384]
version = "0.13.0"
features = ["std"]

# PEM file decoding
[workspace.dependencies.pem-rfc7468]
version = "0.7.0"
features = ["std"]

# PKCS#1 encoding
[workspace.dependencies.pkcs1]
version = "0.7.5"
features = ["std"]

# PKCS#8 encoding
[workspace.dependencies.pkcs8]
version = "0.10.2"
features = ["std", "pkcs5", "encryption"]

# Random values
[workspace.dependencies.rand]
version = "0.8.5"

# High-level HTTP client
[workspace.dependencies.reqwest]
version = "0.12.12"
default-features = false
features = ["http2", "rustls-tls-manual-roots", "charset", "json", "socks"]

# Matrix-related types
[workspace.dependencies.ruma-common]
version = "0.15.0"

# TLS stack
[workspace.dependencies.rustls]
version = "0.23.22"

# Use platform-specific verifier for TLS
[workspace.dependencies.rustls-platform-verifier]
version = "0.3.4"

# JSON Schema generation
[workspace.dependencies.schemars]
version = "0.8.21"
features = ["url", "chrono", "preserve_order"]

# Query builder
[workspace.dependencies.sea-query]
version = "0.32.1"
features = ["derive", "attr", "with-uuid", "with-chrono", "postgres-array"]

# Query builder
[workspace.dependencies.sea-query-binder]
version = "0.7.0"
features = [
    "sqlx",
    "sqlx-postgres",
    "with-uuid",
    "with-chrono",
    "postgres-array",
]

# Sentry error tracking
[workspace.dependencies.sentry]
version = "0.36.0"
default-features = false
features = ["backtrace", "contexts", "panic", "tower", "reqwest"]

# Sentry tower layer
[workspace.dependencies.sentry-tower]
version = "0.36.0"
features = ["http"]

# Sentry tracing integration
[workspace.dependencies.sentry-tracing]
version = "0.36.0"

# Serialization and deserialization
[workspace.dependencies.serde]
version = "1.0.217"
features = ["derive"] # Most of the time, if we need serde, we need derive

# JSON serialization and deserialization
[workspace.dependencies.serde_json]
version = "1.0.138"
features = ["preserve_order"]

# SQL database support
[workspace.dependencies.sqlx]
version = "0.8.3"
features = [
    "runtime-tokio",
    "tls-rustls-aws-lc-rs",
    "postgres",
    "migrate",
    "chrono",
    "json",
    "uuid",
    "ipnetwork",
]

# Custom error types
[workspace.dependencies.thiserror]
version = "2.0.11"

[workspace.dependencies.thiserror-ext]
version = "0.2.1"

# Async runtime
[workspace.dependencies.tokio]
version = "1.43.0"
features = ["full"]

[workspace.dependencies.tokio-stream]
version = "0.1.17"

# Useful async utilities
[workspace.dependencies.tokio-util]
version = "0.7.13"
features = ["rt"]

# Tower services
[workspace.dependencies.tower]
version = "0.5.2"
features = ["util"]

# Tower HTTP layers
[workspace.dependencies.tower-http]
version = "0.6.2"
features = ["cors", "fs", "add-extension", "set-header"]

# Logging and tracing
[workspace.dependencies.tracing]
version = "0.1.41"
[workspace.dependencies.tracing-subscriber]
version = "0.3.19"

# OpenTelemetry
[workspace.dependencies.opentelemetry]
version = "0.27.1"
features = ["trace", "metrics"]

[workspace.dependencies.opentelemetry-http]
version = "0.27.0"
features = ["reqwest"]

[workspace.dependencies.opentelemetry-jaeger-propagator]
version = "0.27.0"

[workspace.dependencies.opentelemetry-otlp]
version = "0.27.0"
default-features = false
features = ["trace", "metrics", "http-proto"]

[workspace.dependencies.opentelemetry-prometheus]
version = "0.27.0"

[workspace.dependencies.opentelemetry-resource-detectors]
version = "0.6.0"

[workspace.dependencies.opentelemetry-semantic-conventions]
version = "0.27.0"
features = ["semconv_experimental"]

[workspace.dependencies.opentelemetry-stdout]
version = "0.27.0"
features = ["trace", "metrics"]

[workspace.dependencies.opentelemetry_sdk]
version = "0.27.1"
features = ["rt-tokio"]

[workspace.dependencies.tracing-opentelemetry]
version = "0.28.0"
default-features = false

[workspace.dependencies.prometheus]
version = "0.13.4"

# URL manipulation
[workspace.dependencies.url]
version = "2.5.4"
features = ["serde"]

# ULID support
[workspace.dependencies.ulid]
version = "1.1.4"
features = ["serde"]

# HTTP mock server
[workspace.dependencies.wiremock]
version = "0.6.2"

# A few profile opt-level tweaks to make the test suite run faster
[profile.dev.package]
argon2.opt-level = 3
bcrypt.opt-level = 3
block-buffer.opt-level = 3
cranelift-codegen.opt-level = 3
digest.opt-level = 3
hmac.opt-level = 3
generic-array.opt-level = 3
num-bigint-dig.opt-level = 3
pbkdf2.opt-level = 3
rayon.opt-level = 3
regalloc2.opt-level = 3
sha2.opt-level = 3
sqlx-macros.opt-level = 3<|MERGE_RESOLUTION|>--- conflicted
+++ resolved
@@ -27,7 +27,6 @@
 [workspace.dependencies]
 
 # Workspace crates
-<<<<<<< HEAD
 mas-axum-utils = { path = "./crates/axum-utils/", version = "=0.13.0" }
 mas-cli = { path = "./crates/cli/", version = "=0.13.0" }
 mas-config = { path = "./crates/config/", version = "=0.13.0" }
@@ -55,36 +54,7 @@
 mas-templates = { path = "./crates/templates/", version = "=0.13.0" }
 mas-tower = { path = "./crates/tower/", version = "=0.13.0" }
 oauth2-types = { path = "./crates/oauth2-types/", version = "=0.13.0" }
-=======
-mas-axum-utils = { path = "./crates/axum-utils/", version = "=0.13.0-rc.1" }
-mas-cli = { path = "./crates/cli/", version = "=0.13.0-rc.1" }
-mas-config = { path = "./crates/config/", version = "=0.13.0-rc.1" }
-mas-data-model = { path = "./crates/data-model/", version = "=0.13.0-rc.1" }
-mas-email = { path = "./crates/email/", version = "=0.13.0-rc.1" }
-mas-graphql = { path = "./crates/graphql/", version = "=0.13.0-rc.1" }
-mas-handlers = { path = "./crates/handlers/", version = "=0.13.0-rc.1" }
-mas-http = { path = "./crates/http/", version = "=0.13.0-rc.1" }
-mas-i18n = { path = "./crates/i18n/", version = "=0.13.0-rc.1" }
-mas-i18n-scan = { path = "./crates/i18n-scan/", version = "=0.13.0-rc.1" }
-mas-iana = { path = "./crates/iana/", version = "=0.13.0-rc.1" }
-mas-iana-codegen = { path = "./crates/iana-codegen/", version = "=0.13.0-rc.1" }
-mas-jose = { path = "./crates/jose/", version = "=0.13.0-rc.1" }
-mas-keystore = { path = "./crates/keystore/", version = "=0.13.0-rc.1" }
-mas-listener = { path = "./crates/listener/", version = "=0.13.0-rc.1" }
-mas-matrix = { path = "./crates/matrix/", version = "=0.13.0-rc.1" }
-mas-matrix-synapse = { path = "./crates/matrix-synapse/", version = "=0.13.0-rc.1" }
-mas-oidc-client = { path = "./crates/oidc-client/", version = "=0.13.0-rc.1" }
-mas-policy = { path = "./crates/policy/", version = "=0.13.0-rc.1" }
-mas-router = { path = "./crates/router/", version = "=0.13.0-rc.1" }
-mas-spa = { path = "./crates/spa/", version = "=0.13.0-rc.1" }
-mas-storage = { path = "./crates/storage/", version = "=0.13.0-rc.1" }
-mas-storage-pg = { path = "./crates/storage-pg/", version = "=0.13.0-rc.1" }
-mas-tasks = { path = "./crates/tasks/", version = "=0.13.0-rc.1" }
-mas-templates = { path = "./crates/templates/", version = "=0.13.0-rc.1" }
-mas-tower = { path = "./crates/tower/", version = "=0.13.0-rc.1" }
-oauth2-types = { path = "./crates/oauth2-types/", version = "=0.13.0-rc.1" }
-syn2mas = { path = "./crates/syn2mas", version = "=0.13.0-rc.1" }
->>>>>>> 08fc64ea
+syn2mas = { path = "./crates/syn2mas", version = "=0.13.0" }
 
 # OpenAPI schema generation and validation
 [workspace.dependencies.aide]
